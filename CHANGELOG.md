# Changelog

<<<<<<< HEAD
- Option to load folders as maps of "path inside folder" to handle (resolves [#32](https://github.com/NiklasEi/bevy_asset_loader/issues/32))
  - other file collections (`paths` and dynamic collections) are mapped with the full file names
=======
- Changed the default file ending for standard dynamic asset files from `.assets` to `.assets.ron`
>>>>>>> a1ef28d2

## v0.14.1
- Make sure that the `RonAssetPlugin` for `StandardDynamicAssetCollection` is only added once

## v0.14.0
- update to Bevy `0.9`

## v0.13.0
- renamed feature `dynamic_assets` to `standard_dynamic_assets`, since you can use custom dynamic assets without the feature
- Empty loading states no longer get stuck, but directly transition to the next state (fixes [#82](https://github.com/NiklasEi/bevy_asset_loader/issues/82))
- Add support for failure states ([#79](https://github.com/NiklasEi/bevy_asset_loader/issues/79))
- bump `iyes_loopless` to `0.8`
- bump `iyes_progress` to `0.6`

## v0.12.1
- bump `iyes_progress` to `0.5`

## v0.12.0
- `App` extension trait making adding loading states a lot nicer ([#58](https://github.com/NiklasEi/bevy_asset_loader/issues/58))
- Custom dynamic assets ([#55](https://github.com/NiklasEi/bevy_asset_loader/issues/55))
- Allow configuring a loading state multiple times (fixes [#60](https://github.com/NiklasEi/bevy_asset_loader/issues/60))
- Support optional dynamic folder and files assets (fixes [#49](https://github.com/NiklasEi/bevy_asset_loader/issues/49))
- Added a prelude
- Documentation fixes and improvements
- `AssetLoader` => `LoadingState`
- Update to Bevy 0.8

## v0.11.0
- Support progress tracking through `iyes_progress` ([#6](https://github.com/NiklasEi/bevy_asset_loader/issues/6))
- Use `FromWorld` instead of `Default` for fields without attributes
  - this enables complex custom types in asset collections
- Support `iyes_loopless`, which implements ideas from Bevy's [Stageless RFC](https://github.com/bevyengine/rfcs/pull/45)
  - requires the `stageless` feature
  - note that progress tracking needs the `progress_tracking_stageless` feature together with `progress_tracking`. ([#43](https://github.com/NiklasEi/bevy_asset_loader/issues/43))
- Allow adding dynamic asset collection files to a resource instead of only the Plugin builder
- Make file endings for dynamic asset collection files configurable ([#38](https://github.com/NiklasEi/bevy_asset_loader/issues/38))
- Expose `DynamicAssetCollection` to give access to the Bevy `Assets<DynamicAssetCollection>` resource
- Support loading lists of files as `Vec<HandleUntyped>` or `Vec<Handle<T>>` ([#48](https://github.com/NiklasEi/bevy_asset_loader/issues/48))
  - Also supported as dynamic asset
- `folder` attribute is now called `collection`

## v0.10.0
- Bump Bevy to version `0.7`
- Split `render` feature into `2d` (for texture atlas support) and `3d` (standard material support)
- Support loading folders as vectors of typed handles ([#30](https://github.com/NiklasEi/bevy_asset_loader/issues/30))
- 'Folder' can be used as alias for 'File' in dynamic asset collection ron files

## v0.9.0
- Folder assets are now marked with the `folder` attribute. The path is defined as for any other asset in `path`.
  - This adds support for dynamic folders in asset collections ([#28](https://github.com/NiklasEi/bevy_asset_loader/issues/28))
- Support optional dynamic assets in collections ([#24](https://github.com/NiklasEi/bevy_asset_loader/issues/24))
- Improved compile error if the `texture_atlas` or `standard_material` attributes are used without the render feature (related to [#27](https://github.com/NiklasEi/bevy_asset_loader/issues/27))
- Support loading keys for dynamic assets from ron files
  - New example `dynamic_asset_ron`
- Support initialising asset collections directly on the bevy App or World
  - New example `no_loading_state`
- rename derive attribute `color_material` to `standard_material`

## v0.8.0
- update to Bevy version 0.6

## v0.7.0
- add support for dynamic asset paths ([#14](https://github.com/NiklasEi/bevy_asset_loader/issues/14))
- move functionality behind `sprite` feature to `render` feature
  - both features require the bevy feature `render`
- support loading a folder in an asset collection ([#19](https://github.com/NiklasEi/bevy_asset_loader/issues/19))
- remove `render` and `sprite` features from the default features
- allow using the plugin without a "next" state ([#20](https://github.com/NiklasEi/bevy_asset_loader/issues/20))
  - `AssetLoader::new` now only takes the "loading" state
  - an optional "next" state can be configured via `AssetLoader::continue_to_state`  

## v0.6.0
- support loading asset collections with padding ([#10](https://github.com/NiklasEi/bevy_asset_loader/issues/10))
- fix feature resolving for loading texture atlases ([#12](https://github.com/NiklasEi/bevy_asset_loader/issues/12))
- better compiler errors for derive macro
- make `AssetCollection::load` more flexible by taking the ECS world instead of only the AssetServer ([#14](https://github.com/NiklasEi/bevy_asset_loader/issues/14))
- support loading color materials ([#13](https://github.com/NiklasEi/bevy_asset_loader/issues/13))<|MERGE_RESOLUTION|>--- conflicted
+++ resolved
@@ -1,11 +1,8 @@
 # Changelog
 
-<<<<<<< HEAD
 - Option to load folders as maps of "path inside folder" to handle (resolves [#32](https://github.com/NiklasEi/bevy_asset_loader/issues/32))
   - other file collections (`paths` and dynamic collections) are mapped with the full file names
-=======
 - Changed the default file ending for standard dynamic asset files from `.assets` to `.assets.ron`
->>>>>>> a1ef28d2
 
 ## v0.14.1
 - Make sure that the `RonAssetPlugin` for `StandardDynamicAssetCollection` is only added once
