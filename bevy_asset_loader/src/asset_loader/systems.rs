--- conflicted
+++ resolved
@@ -61,7 +61,6 @@
     }
 }
 
-<<<<<<< HEAD
 fn count_loaded_handles<S: StateData, Assets: AssetCollection>(
     cell: WorldCell,
 ) -> Option<(u32, u32)> {
@@ -95,32 +94,11 @@
         .configuration
         .get_mut(state.current())
     {
-        config.count -= 1;
-        if config.count == 0 {
+        config.loading_collections -= 1;
+        if config.loading_collections == 0 {
             loading_state
                 .set(LoadingState::Finalize)
                 .expect("Failed to set loading State");
-=======
-        let state = cell
-            .get_resource::<State<S>>()
-            .expect("Cannot get State resource");
-        let mut loading_state = cell
-            .get_resource_mut::<State<LoadingState>>()
-            .expect("Cannot get LoadingStatePhase");
-        let mut asset_loader_configuration = cell
-            .get_resource_mut::<AssetLoaderConfiguration<S>>()
-            .expect("Cannot get AssetLoaderConfiguration resource");
-        if let Some(mut config) = asset_loader_configuration
-            .configuration
-            .get_mut(state.current())
-        {
-            config.loading_collections -= 1;
-            if config.loading_collections == 0 {
-                loading_state
-                    .set(LoadingState::Finalize)
-                    .expect("Failed to set loading State");
-            }
->>>>>>> 32652f05
         }
     }
 
