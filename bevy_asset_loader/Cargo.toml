[package]
name = "bevy_asset_loader"
version = "0.11.0"
authors = ["Niklas Eicker <git@nikl.me>"]
edition = "2021"
license = "MIT OR Apache-2.0"
description = "Bevy plugin for asset loading"
repository = "https://github.com/NiklasEi/bevy_asset_loader"
homepage = "https://github.com/NiklasEi/bevy_asset_loader"
documentation = "https://docs.rs/bevy_asset_loader"
keywords = ["bevy", "gamedev", "asset", "assets"]
categories = ["game-development"]
readme = "../README.md"

[features]
2d = ["bevy/bevy_sprite", "bevy_asset_loader_derive/2d"]
# This feature adds support for bevy's StandardMaterial assets
3d = ["bevy/bevy_pbr", "bevy/bevy_render", "bevy_asset_loader_derive/3d"]
dynamic_assets = ["bevy_common_assets", "serde"]
progress_tracking = ["iyes_progress"]
progress_tracking_stageless = ["iyes_progress/iyes_loopless"]
stageless = ["iyes_loopless"]

[dependencies]
bevy = { git = "https://github.com/bevyengine/bevy", default-features = false }
bevy_asset_loader_derive = { version = "=0.11.0", path = "../bevy_asset_loader_derive" }
anyhow = "1"

bevy_common_assets = { git = "https://github.com/NiklasEi/bevy_common_assets", features = ["ron"], branch = "bevy_main", optional = true }
serde = { version = "1", optional = true }
<<<<<<< HEAD
iyes_progress = { git = "https://github.com/NiklasEi/iyes_progress", branch = "bevy_main", optional = true }
iyes_loopless = { git = "https://github.com/NiklasEi/iyes_loopless", branch= "bevy_main", optional = true }
=======
iyes_progress = { git = "https://github.com/NiklasEi/iyes_progress", branch = "loopless-schedule-ext-trait", optional = true }
iyes_loopless = { git = "https://github.com/NiklasEi/iyes_loopless", branch = "loopless-schedule-ext-trait", optional = true }
>>>>>>> c3a60ee1

[dev-dependencies]
bevy = { git = "https://github.com/bevyengine/bevy", features = ["vorbis"] }
anyhow = "1"
<<<<<<< HEAD
iyes_progress = { git = "https://github.com/NiklasEi/iyes_progress", branch = "bevy_main" }
iyes_loopless = { git = "https://github.com/NiklasEi/iyes_loopless", branch = "bevy_main" }
bevy_common_assets = { git = "https://github.com/NiklasEi/bevy_common_assets", branch = "bevy_main", features = ["ron"] }
=======
iyes_progress = { git = "https://github.com/NiklasEi/iyes_progress", branch = "loopless-schedule-ext-trait" }
iyes_loopless = { git = "https://github.com/NiklasEi/iyes_loopless", branch = "loopless-schedule-ext-trait" }
bevy_common_assets = { version = "0.2", features = ["ron"] }
>>>>>>> c3a60ee1
serde = { version = "1" }
trybuild = { version = "1.0" }

[package.metadata.docs.rs]
all-features = true
rustdoc-args = ["--cfg", "docsrs"]

[[example]]
name = "two_collections"
path = "examples/two_collections.rs"

[[example]]
name = "atlas_from_grid"
path = "examples/atlas_from_grid.rs"
required-features = ["2d"]

[[example]]
name = "init_resource"
path = "examples/init_resource.rs"

[[example]]
name = "manual_dynamic_asset"
path = "examples/manual_dynamic_asset.rs"
required-features = ["dynamic_assets"]

[[example]]
name = "dynamic_asset"
path = "examples/dynamic_asset.rs"
required-features = ["2d", "dynamic_assets"]

[[example]]
name = "no_loading_state"
path = "examples/no_loading_state.rs"

[[example]]
name = "standard_material"
path = "examples/standard_material.rs"
required-features = ["3d"]

[[example]]
name = "progress_tracking"
path = "examples/progress_tracking.rs"
required-features = ["progress_tracking", "2d"]

[[example]]
name = "stageless"
path = "examples/stageless.rs"
required-features = ["stageless"]

[[example]]
name = "stageless_manual_dynamic_asset"
path = "examples/stageless_manual_dynamic_asset.rs"
required-features = ["stageless", "dynamic_assets"]

[[example]]
name = "stageless_progress"
path = "examples/stageless_progress.rs"
required-features = [
  "progress_tracking_stageless",
  "stageless",
  "progress_tracking", "2d"
]

[[example]]
name = "stageless_dynamic_asset"
path = "examples/stageless_dynamic_asset.rs"
required-features = ["2d", "dynamic_assets", "stageless"]

[[example]]
name = "full_collection"
path = "examples/full_collection.rs"
required-features = ["2d", "3d"]

[[example]]
name = "full_dynamic_collection"
path = "examples/full_dynamic_collection.rs"
required-features = ["2d", "3d", "dynamic_assets"]

[[example]]
name = "custom_dynamic_assets"
path = "examples/custom_dynamic_assets.rs"<|MERGE_RESOLUTION|>--- conflicted
+++ resolved
@@ -28,26 +28,15 @@
 
 bevy_common_assets = { git = "https://github.com/NiklasEi/bevy_common_assets", features = ["ron"], branch = "bevy_main", optional = true }
 serde = { version = "1", optional = true }
-<<<<<<< HEAD
-iyes_progress = { git = "https://github.com/NiklasEi/iyes_progress", branch = "bevy_main", optional = true }
-iyes_loopless = { git = "https://github.com/NiklasEi/iyes_loopless", branch= "bevy_main", optional = true }
-=======
-iyes_progress = { git = "https://github.com/NiklasEi/iyes_progress", branch = "loopless-schedule-ext-trait", optional = true }
-iyes_loopless = { git = "https://github.com/NiklasEi/iyes_loopless", branch = "loopless-schedule-ext-trait", optional = true }
->>>>>>> c3a60ee1
+iyes_progress = { git = "https://github.com/IyesGames/iyes_progress", branch = "bevy_main", optional = true }
+iyes_loopless = { git = "https://github.com/IyesGames/iyes_loopless", branch = "bevy_main", optional = true }
 
 [dev-dependencies]
 bevy = { git = "https://github.com/bevyengine/bevy", features = ["vorbis"] }
 anyhow = "1"
-<<<<<<< HEAD
-iyes_progress = { git = "https://github.com/NiklasEi/iyes_progress", branch = "bevy_main" }
-iyes_loopless = { git = "https://github.com/NiklasEi/iyes_loopless", branch = "bevy_main" }
+iyes_progress = { git = "https://github.com/IyesGames/iyes_progress", branch = "bevy_main" }
+iyes_loopless = { git = "https://github.com/IyesGames/iyes_loopless", branch = "bevy_main" }
 bevy_common_assets = { git = "https://github.com/NiklasEi/bevy_common_assets", branch = "bevy_main", features = ["ron"] }
-=======
-iyes_progress = { git = "https://github.com/NiklasEi/iyes_progress", branch = "loopless-schedule-ext-trait" }
-iyes_loopless = { git = "https://github.com/NiklasEi/iyes_loopless", branch = "loopless-schedule-ext-trait" }
-bevy_common_assets = { version = "0.2", features = ["ron"] }
->>>>>>> c3a60ee1
 serde = { version = "1" }
 trybuild = { version = "1.0" }
 
