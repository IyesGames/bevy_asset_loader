--- conflicted
+++ resolved
@@ -35,13 +35,9 @@
 bevy = { version = "0.7", features = ["vorbis"] }
 anyhow = "1"
 iyes_progress = { version = "0.3" }
-<<<<<<< HEAD
-iyes_loopless = { version = "0.5" }
+iyes_loopless = { version = "0.6" }
 bevy_common_assets = { version = "0.2", features = ["ron"] }
 serde = { version = "1" }
-=======
-iyes_loopless = { version = "0.6.1" }
->>>>>>> 6fc95ff5
 trybuild = { version = "1.0" }
 
 [package.metadata.docs.rs]
